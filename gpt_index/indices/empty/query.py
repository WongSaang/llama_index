--- conflicted
+++ resolved
@@ -8,6 +8,11 @@
 from gpt_index.indices.response.type import ResponseMode
 from gpt_index.prompts.default_prompts import DEFAULT_SIMPLE_INPUT_PROMPT
 from gpt_index.prompts.prompts import SimpleInputPrompt
+from gpt_index.response.schema import (
+    RESPONSE_TYPE,
+    Response,
+    StreamingResponse,
+)
 
 
 class GPTEmptyIndexQuery(BaseGPTIndexQuery[EmptyIndex]):
@@ -39,21 +44,6 @@
         del query_bundle  # Unused
         return []
 
-<<<<<<< HEAD
-    @classmethod
-    def from_args(  # type: ignore
-        cls,
-        response_mode: ResponseMode = ResponseMode.GENERATION,
-        **kwargs: Any,
-    ) -> BaseGPTIndexQuery:
-        if response_mode != ResponseMode.GENERATION:
-            raise ValueError("response_mode should not be specified for empty query")
-
-        return super().from_args(
-            response_mode=response_mode,
-            **kwargs,
-        )
-=======
     def synthesize(
         self,
         query_bundle: QueryBundle,
@@ -77,4 +67,16 @@
                 query_str=query_bundle.query_str,
             )
             return Response(response)
->>>>>>> 13b48313
+    @classmethod
+    def from_args(  # type: ignore
+        cls,
+        response_mode: ResponseMode = ResponseMode.GENERATION,
+        **kwargs: Any,
+    ) -> BaseGPTIndexQuery:
+        if response_mode != ResponseMode.GENERATION:
+            raise ValueError("response_mode should not be specified for empty query")
+
+        return super().from_args(
+            response_mode=response_mode,
+            **kwargs,
+        )